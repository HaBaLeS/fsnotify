//go:build linux && !appengine
// +build linux,!appengine

// Note: the documentation on the Watcher type and methods is generated from
// mkdoc.zsh

package fsnotify

import (
	"errors"
	"fmt"
	"io"
	"os"
	"path/filepath"
	"strings"
	"sync"
	"unsafe"

	"golang.org/x/sys/unix"
)

// Watcher watches a set of paths, delivering events on a channel.
//
// A watcher should not be copied (e.g. pass it by pointer, rather than by
// value).
//
// # Linux notes
//
// When a file is removed a Remove event won't be emitted until all file
// descriptors are closed, and deletes will always emit a Chmod. For example:
//
//	fp := os.Open("file")
//	os.Remove("file")        // Triggers Chmod
//	fp.Close()               // Triggers Remove
//
// This is the event that inotify sends, so not much can be changed about this.
//
// The fs.inotify.max_user_watches sysctl variable specifies the upper limit
// for the number of watches per user, and fs.inotify.max_user_instances
// specifies the maximum number of inotify instances per user. Every Watcher you
// create is an "instance", and every path you add is a "watch".
//
// These are also exposed in /proc as /proc/sys/fs/inotify/max_user_watches and
// /proc/sys/fs/inotify/max_user_instances
//
// To increase them you can use sysctl or write the value to the /proc file:
//
//	# Default values on Linux 5.18
//	sysctl fs.inotify.max_user_watches=124983
//	sysctl fs.inotify.max_user_instances=128
//
// To make the changes persist on reboot edit /etc/sysctl.conf or
// /usr/lib/sysctl.d/50-default.conf (details differ per Linux distro; check
// your distro's documentation):
//
//	fs.inotify.max_user_watches=124983
//	fs.inotify.max_user_instances=128
//
// Reaching the limit will result in a "no space left on device" or "too many open
// files" error.
//
// # kqueue notes (macOS, BSD)
//
// kqueue requires opening a file descriptor for every file that's being watched;
// so if you're watching a directory with five files then that's six file
// descriptors. You will run in to your system's "max open files" limit faster on
// these platforms.
//
// The sysctl variables kern.maxfiles and kern.maxfilesperproc can be used to
// control the maximum number of open files, as well as /etc/login.conf on BSD
// systems.
//
// # Windows notes
//
// Paths can be added as "C:\path\to\dir", but forward slashes
// ("C:/path/to/dir") will also work.
//
// The default buffer size is 64K, which is the largest value that is guaranteed
// to work with SMB filesystems. If you have many events in quick succession
// this may not be enough, and you will have to use [WithBufferSize] to increase
// the value.
type Watcher struct {
	// Events sends the filesystem change events.
	//
	// fsnotify can send the following events; a "path" here can refer to a
	// file, directory, symbolic link, or special file like a FIFO.
	//
	//   fsnotify.Create    A new path was created; this may be followed by one
	//                      or more Write events if data also gets written to a
	//                      file.
	//
	//   fsnotify.Remove    A path was removed.
	//
	//   fsnotify.Rename    A path was renamed. A rename is always sent with the
	//                      old path as Event.Name, and a Create event will be
	//                      sent with the new name. Renames are only sent for
	//                      paths that are currently watched; e.g. moving an
	//                      unmonitored file into a monitored directory will
	//                      show up as just a Create. Similarly, renaming a file
	//                      to outside a monitored directory will show up as
	//                      only a Rename.
	//
	//   fsnotify.Write     A file or named pipe was written to. A Truncate will
	//                      also trigger a Write. A single "write action"
	//                      initiated by the user may show up as one or multiple
	//                      writes, depending on when the system syncs things to
	//                      disk. For example when compiling a large Go program
	//                      you may get hundreds of Write events, so you
	//                      probably want to wait until you've stopped receiving
	//                      them (see the dedup example in cmd/fsnotify).
	//                      Some systems may send Write event for directories
	//                      when the directory content changes.
	//
	//   fsnotify.Chmod     Attributes were changed. On Linux this is also sent
	//                      when a file is removed (or more accurately, when a
	//                      link to an inode is removed). On kqueue it's sent
	//                      and on kqueue when a file is truncated. On Windows
	//                      it's never sent.
	Events chan Event

	// Errors sends any errors.
	//
	// [ErrEventOverflow] is used to indicate there are too many events:
	//
	//  - inotify: there are too many queued events (fs.inotify.max_queued_events sysctl)
	//  - windows: The buffer size is too small; [WithBufferSize] can be used to increase it.
	//  - kqueue, fen: not used.
	Errors chan error

	// Store fd here as os.File.Read() will no longer return on close after
	// calling Fd(). See: https://github.com/golang/go/issues/26439
	fd          int
	inotifyFile *os.File
<<<<<<< HEAD
	watches     map[string]*watch // Map of inotify watches (path → watch)
	paths       map[int]watchPath // Map of watched paths (watch descriptor → watchPath)
	done        chan struct{}     // Channel for sending a "quit message" to the reader goroutine
	doneResp    chan struct{}     // Channel to respond to Close
=======
	watches     *watches
	done        chan struct{} // Channel for sending a "quit message" to the reader goroutine
	closeMu     sync.Mutex
	doneResp    chan struct{} // Channel to respond to Close
}

type (
	watches struct {
		mu   sync.RWMutex
		wd   map[uint32]*watch // wd → watch
		path map[string]uint32 // pathname → wd
	}
	watch struct {
		wd    uint32 // Watch descriptor (as returned by the inotify_add_watch() syscall)
		flags uint32 // inotify flags of this watch (see inotify(7) for the list of valid flags)
		path  string // Watch path.
	}
)

func newWatches() *watches {
	return &watches{
		wd:   make(map[uint32]*watch),
		path: make(map[string]uint32),
	}
}

func (w *watches) len() int {
	w.mu.RLock()
	defer w.mu.RUnlock()
	return len(w.wd)
}

func (w *watches) add(ww *watch) {
	w.mu.Lock()
	defer w.mu.Unlock()
	w.wd[ww.wd] = ww
	w.path[ww.path] = ww.wd
}

func (w *watches) remove(wd uint32) {
	w.mu.Lock()
	defer w.mu.Unlock()
	delete(w.path, w.wd[wd].path)
	delete(w.wd, wd)
}

func (w *watches) removePath(path string) (uint32, bool) {
	w.mu.Lock()
	defer w.mu.Unlock()

	wd, ok := w.path[path]
	if !ok {
		return 0, false
	}

	delete(w.path, path)
	delete(w.wd, wd)

	return wd, true
}

func (w *watches) byPath(path string) *watch {
	w.mu.RLock()
	defer w.mu.RUnlock()
	return w.wd[w.path[path]]
}

func (w *watches) byWd(wd uint32) *watch {
	w.mu.RLock()
	defer w.mu.RUnlock()
	return w.wd[wd]
}

func (w *watches) updatePath(path string, f func(*watch) (*watch, error)) error {
	w.mu.Lock()
	defer w.mu.Unlock()

	var existing *watch
	wd, ok := w.path[path]
	if ok {
		existing = w.wd[wd]
	}

	upd, err := f(existing)
	if err != nil {
		return err
	}
	if upd != nil {
		w.wd[upd.wd] = upd
		w.path[upd.path] = upd.wd

		if upd.wd != wd {
			delete(w.wd, wd)
		}
	}

	return nil
>>>>>>> 16df002c
}

type watch struct {
	wd    int    // Watch descriptor (as returned by the inotify_add_watch() syscall)
	flags uint32 // inotify flags of this watch (see inotify(7) for the list of valid flags)
}
type watchPath struct {
	path    string
	recurse bool
}

// NewWatcher creates a new Watcher.
func NewWatcher() (*Watcher, error) {
	// Need to set nonblocking mode for SetDeadline to work, otherwise blocking
	// I/O operations won't terminate on close.
	fd, errno := unix.InotifyInit1(unix.IN_CLOEXEC | unix.IN_NONBLOCK)
	if fd == -1 {
		return nil, errno
	}

	w := &Watcher{
		fd:          fd,
		inotifyFile: os.NewFile(uintptr(fd), ""),
<<<<<<< HEAD
		watches:     make(map[string]*watch),
		paths:       make(map[int]watchPath),
=======
		watches:     newWatches(),
>>>>>>> 16df002c
		Events:      make(chan Event),
		Errors:      make(chan error),
		done:        make(chan struct{}),
		doneResp:    make(chan struct{}),
	}

	go w.readEvents()
	return w, nil
}

// Returns true if the event was sent, or false if watcher is closed.
func (w *Watcher) sendEvent(e Event) bool {
	select {
	case w.Events <- e:
		return true
	case <-w.done:
		return false
	}
}

// Returns true if the error was sent, or false if watcher is closed.
func (w *Watcher) sendError(err error) bool {
	select {
	case w.Errors <- err:
		return true
	case <-w.done:
		return false
	}
}

func (w *Watcher) isClosed() bool {
	select {
	case <-w.done:
		return true
	default:
		return false
	}
}

// Close removes all watches and closes the events channel.
func (w *Watcher) Close() error {
	w.closeMu.Lock()
	if w.isClosed() {
		w.closeMu.Unlock()
		return nil
	}
	close(w.done)
	w.closeMu.Unlock()

	// Causes any blocking reads to return with an error, provided the file
	// still supports deadline operations.
	err := w.inotifyFile.Close()
	if err != nil {
		return err
	}

	// Wait for goroutine to close
	<-w.doneResp

	return nil
}

// Add starts monitoring the path for changes.
//
// A path can only be watched once; attempting to watch it more than once will
// return an error. Paths that do not yet exist on the filesystem cannot be
// watched.
//
// A watch will be automatically removed if the watched path is deleted or
// renamed. The exception is the Windows backend, which doesn't remove the
// watcher on renames.
//
// Notifications on network filesystems (NFS, SMB, FUSE, etc.) or special
// filesystems (/proc, /sys, etc.) generally don't work.
//
// Returns [ErrClosed] if [Watcher.Close] was called.
//
// See [AddWith] for a version that allows adding options.
//
// # Watching directories
//
// All files in a directory are monitored, including new files that are created
// after the watcher is started. By default subdirectories are not watched (i.e.
// it's non-recursive), but if the path ends with "/..." all files and
// subdirectories are watched too.
//
// # Watching files
//
// Watching individual files (rather than directories) is generally not
// recommended as many tools update files atomically. Instead of "just" writing
// to the file a temporary file will be written to first, and if successful the
// temporary file is moved to to destination removing the original, or some
// variant thereof. The watcher on the original file is now lost, as it no
// longer exists.
//
// Instead, watch the parent directory and use Event.Name to filter out files
// you're not interested in. There is an example of this in [cmd/fsnotify/file.go].
func (w *Watcher) Add(name string) error { return w.AddWith(name) }

// AddWith is like [Add], but allows adding options. When using Add() the
// defaults described below are used.
//
// Possible options are:
//
//   - [WithBufferSize] sets the buffer size for the Windows backend; no-op on
//     other platforms. The default is 64K (65536 bytes).
func (w *Watcher) AddWith(name string, opts ...addOpt) error {
	if w.isClosed() {
		return ErrClosed
	}

	_ = getOptions(opts...)

	name, recurse := recursivePath(name)
	if recurse {
		dirs, err := findDirs(name)
		if err != nil {
			return err
		}
		for _, d := range dirs {
			err := w.add(d, true)
			if err != nil {
				return err
			}
		}
		return nil
	}

	return w.add(name, false)
}

func (w *Watcher) add(path string, recurse bool) error {
	path = filepath.Clean(path)
	var flags uint32 = unix.IN_MOVED_TO | unix.IN_MOVED_FROM |
		unix.IN_CREATE | unix.IN_ATTRIB | unix.IN_MODIFY |
		unix.IN_MOVE_SELF | unix.IN_DELETE | unix.IN_DELETE_SELF

<<<<<<< HEAD
	w.mu.Lock()
	defer w.mu.Unlock()
	watchEntry := w.watches[path]
	if watchEntry != nil {
		flags |= watchEntry.flags | unix.IN_MASK_ADD
	}
	wd, errno := unix.InotifyAddWatch(w.fd, path, flags)
	if wd == -1 {
		return errno
	}

	if watchEntry == nil {
		w.watches[path] = &watch{wd: wd, flags: flags}
		w.paths[wd] = watchPath{path: path, recurse: recurse}
	} else {
		watchEntry.wd = wd
		watchEntry.flags = flags
	}
=======
	return w.watches.updatePath(name, func(existing *watch) (*watch, error) {
		if existing != nil {
			flags |= existing.flags | unix.IN_MASK_ADD
		}

		wd, err := unix.InotifyAddWatch(w.fd, name, flags)
		if wd == -1 {
			return nil, err
		}
>>>>>>> 16df002c

		if existing == nil {
			return &watch{
				wd:    uint32(wd),
				path:  name,
				flags: flags,
			}, nil
		}

		existing.wd = uint32(wd)
		existing.flags = flags
		return existing, nil
	})
}

// Remove stops monitoring the path for changes.
//
// If the path was added as a recursive watch (e.g. as "/tmp/dir/...") then the
// entire recursive watch will be removed. You can use either "/tmp/dir" or
// "/tmp/dir/..." (they behave identically).
//
// You cannot remove individual files or subdirectories from recursive watches;
// e.g. Add("/tmp/path/...") and then Remove("/tmp/path/sub") will fail.
//
// For other watches directories are removed non-recursively. For example, if
// you added "/tmp/dir" and "/tmp/dir/subdir" then you will need to remove both.
//
// Removing a path that has not yet been added returns [ErrNonExistentWatch].
//
// Returns nil if [Watcher.Close] was called.
func (w *Watcher) Remove(name string) error {
	if w.isClosed() {
		return nil
	}
	return w.remove(filepath.Clean(name))
}

<<<<<<< HEAD
	name, recurse := recursivePath(name)
	name = filepath.Clean(name)

	// Fetch the watch.
	w.mu.Lock()
	defer w.mu.Unlock()

	watch, ok := w.watches[name]
=======
func (w *Watcher) remove(name string) error {
	wd, ok := w.watches.removePath(name)
>>>>>>> 16df002c
	if !ok {
		return fmt.Errorf("%w: %s", ErrNonExistentWatch, name)
	}

<<<<<<< HEAD
	p := w.paths[watch.wd]
	if recurse && !p.recurse {
		return fmt.Errorf("can't use /... with non-recursive watch %q", name)
	}

	return w.remove(name, watch)
}

// Unlocked!
func (w *Watcher) remove(name string, watch *watch) error {
	delete(w.paths, int(watch.wd))
	delete(w.watches, name)

	success, errno := unix.InotifyRmWatch(w.fd, uint32(watch.wd))
=======
	success, errno := unix.InotifyRmWatch(w.fd, wd)
>>>>>>> 16df002c
	if success == -1 {
		// TODO: Perhaps it's not helpful to return an error here in every case;
		//       The only two possible errors are:
		//
		//       - EBADF, which happens when w.fd is not a valid file descriptor
		//         of any kind.
		//       - EINVAL, which is when fd is not an inotify descriptor or wd
		//         is not a valid watch descriptor. Watch descriptors are
		//         invalidated when they are removed explicitly or implicitly;
		//         explicitly by inotify_rm_watch, implicitly when the file they
		//         are watching is deleted.
		return errno
	}
	return nil
}

// WatchList returns all paths added with [Add] (and are not yet removed).
//
// Returns nil if [Watcher.Close] was called.
func (w *Watcher) WatchList() []string {
	if w.isClosed() {
		return nil
	}

	entries := make([]string, 0, w.watches.len())
	w.watches.mu.RLock()
	for pathname := range w.watches.path {
		entries = append(entries, pathname)
	}
	w.watches.mu.RUnlock()

	return entries
}

// readEvents reads from the inotify file descriptor, converts the
// received events into Event objects and sends them via the Events channel
func (w *Watcher) readEvents() {
	defer func() {
		close(w.doneResp)
		close(w.Errors)
		close(w.Events)
	}()

	var (
		buf   [unix.SizeofInotifyEvent * 4096]byte // Buffer for a maximum of 4096 raw events
		errno error                                // Syscall errno
	)
	for {
		// See if we have been closed.
		if w.isClosed() {
			return
		}

		n, err := w.inotifyFile.Read(buf[:])
		switch {
		case errors.Unwrap(err) == os.ErrClosed:
			return
		case err != nil:
			if !w.sendError(err) {
				return
			}
			continue
		}

		if n < unix.SizeofInotifyEvent {
			var err error
			if n == 0 {
				err = io.EOF // If EOF is received. This should really never happen.
			} else if n < 0 {
				err = errno // If an error occurred while reading.
			} else {
				err = errors.New("notify: short read in readEvents()") // Read was too short.
			}
			if !w.sendError(err) {
				return
			}
			continue
		}

		var offset uint32
		// We don't know how many events we just read into the buffer
		// While the offset points to at least one whole event...
		for offset <= uint32(n-unix.SizeofInotifyEvent) {
			var (
				// Point "raw" to the event in the buffer
				raw     = (*unix.InotifyEvent)(unsafe.Pointer(&buf[offset]))
				mask    = uint32(raw.Mask)
				nameLen = uint32(raw.Len)
			)

			if mask&unix.IN_Q_OVERFLOW != 0 {
				if !w.sendError(ErrEventOverflow) {
					return
				}
			}

			// If the event happened to the watched directory or the watched file, the kernel
			// doesn't append the filename to the event, but we would like to always fill the
			// the "Name" field with a valid filename. We retrieve the path of the watch from
			// the "paths" map.
<<<<<<< HEAD
			w.mu.Lock()
			watchPath, ok := w.paths[int(raw.Wd)]
			name := watchPath.path
=======
			watch := w.watches.byWd(uint32(raw.Wd))

>>>>>>> 16df002c
			// inotify will automatically remove the watch on deletes; just need
			// to clean our state here.
			if watch != nil && mask&unix.IN_DELETE_SELF == unix.IN_DELETE_SELF {
				w.watches.remove(watch.wd)
			}
			// We can't really update the state when a watched path is moved;
			// only IN_MOVE_SELF is sent and not IN_MOVED_{FROM,TO}. So remove
			// the watch.
			if watch != nil && mask&unix.IN_MOVE_SELF == unix.IN_MOVE_SELF {
				err := w.remove(watch.path)
				if err != nil && !errors.Is(err, ErrNonExistentWatch) {
					if !w.sendError(err) {
						return
					}
				}
			}

			var name string
			if watch != nil {
				name = watch.path
			}
			if nameLen > 0 {
				// Point "bytes" at the first byte of the filename
				bytes := (*[unix.PathMax]byte)(unsafe.Pointer(&buf[offset+unix.SizeofInotifyEvent]))[:nameLen:nameLen]
				// The filename is padded with NULL bytes. TrimRight() gets rid of those.
				name += "/" + strings.TrimRight(string(bytes[0:nameLen]), "\000")
			}

			event := w.newEvent(name, mask)

			// Send the events that are not ignored on the events channel
			if mask&unix.IN_IGNORED == 0 {
				if !w.sendEvent(event) {
					return
				}
			}

			// Move to the next event in the buffer
			offset += unix.SizeofInotifyEvent + nameLen
		}
	}
}

// Check if path was added as a recursive watch ("dir/...").
//
// Returns the watch for the path, or nil.
func (w *Watcher) isRecursive(path string) *watch {
	w.mu.Lock()
	defer w.mu.Unlock()

	ww, ok := w.watches[path]
	if !ok {
		// path could be a file, so also check the Dir.
		path = filepath.Dir(path)
		ww, ok = w.watches[path]
		if !ok {
			return nil
		}
	}
	if !w.paths[int(ww.wd)].recurse {
		return nil
	}
	return ww
}

// newEvent returns an platform-independent Event based on an inotify mask.
func (w *Watcher) newEvent(name string, mask uint32) Event {
	e := Event{Name: name}
	if mask&unix.IN_CREATE == unix.IN_CREATE || mask&unix.IN_MOVED_TO == unix.IN_MOVED_TO {
		e.Op |= Create

		// Add new directories on recursive watches.
		if mask&unix.IN_ISDIR == unix.IN_ISDIR {
			ww := w.isRecursive(name)
			if ww != nil {
				//err := w.add(name, true)
				err := w.Add(filepath.Join(name, "..."))
				if err != nil {
					// TODO: not sure if this has a nice error message.
					//       Also, this path could have been removed by now;
					//       should probably filter ENOENT or something.
					w.sendError(err)
				}
			}
		}
	}
	if mask&unix.IN_DELETE_SELF == unix.IN_DELETE_SELF || mask&unix.IN_DELETE == unix.IN_DELETE {
		// TODO: remove recursive watches.
		e.Op |= Remove
	}
	if mask&unix.IN_MODIFY == unix.IN_MODIFY {
		e.Op |= Write
	}
	if mask&unix.IN_MOVE_SELF == unix.IN_MOVE_SELF || mask&unix.IN_MOVED_FROM == unix.IN_MOVED_FROM {
		e.Op |= Rename

		//if mask&unix.IN_ISDIR == unix.IN_ISDIR {
		// TODO: should probably remove some things as well.
		// ww := w.isRecursive(name)
		// if ww != nil {
		// 	err := w.Add(filepath.Join(name, "..."))
		// 	if err != nil {
		// 		// TODO: not sure if this has a nice error message.
		// 		//       Also, this path could have been removed by now;
		// 		//       should probably filter ENOENT or something.
		// w.sendError(err)
		// 	}
		// }
		//}
	}
	if mask&unix.IN_ATTRIB == unix.IN_ATTRIB {
		e.Op |= Chmod
	}
	return e
}<|MERGE_RESOLUTION|>--- conflicted
+++ resolved
@@ -131,12 +131,6 @@
 	// calling Fd(). See: https://github.com/golang/go/issues/26439
 	fd          int
 	inotifyFile *os.File
-<<<<<<< HEAD
-	watches     map[string]*watch // Map of inotify watches (path → watch)
-	paths       map[int]watchPath // Map of watched paths (watch descriptor → watchPath)
-	done        chan struct{}     // Channel for sending a "quit message" to the reader goroutine
-	doneResp    chan struct{}     // Channel to respond to Close
-=======
 	watches     *watches
 	done        chan struct{} // Channel for sending a "quit message" to the reader goroutine
 	closeMu     sync.Mutex
@@ -150,9 +144,10 @@
 		path map[string]uint32 // pathname → wd
 	}
 	watch struct {
-		wd    uint32 // Watch descriptor (as returned by the inotify_add_watch() syscall)
-		flags uint32 // inotify flags of this watch (see inotify(7) for the list of valid flags)
-		path  string // Watch path.
+		wd      uint32 // Watch descriptor (as returned by the inotify_add_watch() syscall)
+		flags   uint32 // inotify flags of this watch (see inotify(7) for the list of valid flags)
+		path    string // Watch path.
+		recurse bool
 	}
 )
 
@@ -183,19 +178,25 @@
 	delete(w.wd, wd)
 }
 
-func (w *watches) removePath(path string) (uint32, bool) {
+func (w *watches) removePath(path string) (uint32, error) {
 	w.mu.Lock()
 	defer w.mu.Unlock()
 
+	path, recurse := recursivePath(path)
 	wd, ok := w.path[path]
 	if !ok {
-		return 0, false
+		return 0, fmt.Errorf("%w: %s", ErrNonExistentWatch, path)
+	}
+
+	watch := w.wd[wd]
+	if recurse && !watch.recurse {
+		return 0, fmt.Errorf("can't use /... with non-recursive watch %q", path)
 	}
 
 	delete(w.path, path)
 	delete(w.wd, wd)
 
-	return wd, true
+	return wd, nil
 }
 
 func (w *watches) byPath(path string) *watch {
@@ -234,16 +235,6 @@
 	}
 
 	return nil
->>>>>>> 16df002c
-}
-
-type watch struct {
-	wd    int    // Watch descriptor (as returned by the inotify_add_watch() syscall)
-	flags uint32 // inotify flags of this watch (see inotify(7) for the list of valid flags)
-}
-type watchPath struct {
-	path    string
-	recurse bool
 }
 
 // NewWatcher creates a new Watcher.
@@ -258,12 +249,7 @@
 	w := &Watcher{
 		fd:          fd,
 		inotifyFile: os.NewFile(uintptr(fd), ""),
-<<<<<<< HEAD
-		watches:     make(map[string]*watch),
-		paths:       make(map[int]watchPath),
-=======
 		watches:     newWatches(),
->>>>>>> 16df002c
 		Events:      make(chan Event),
 		Errors:      make(chan error),
 		done:        make(chan struct{}),
@@ -401,42 +387,22 @@
 		unix.IN_CREATE | unix.IN_ATTRIB | unix.IN_MODIFY |
 		unix.IN_MOVE_SELF | unix.IN_DELETE | unix.IN_DELETE_SELF
 
-<<<<<<< HEAD
-	w.mu.Lock()
-	defer w.mu.Unlock()
-	watchEntry := w.watches[path]
-	if watchEntry != nil {
-		flags |= watchEntry.flags | unix.IN_MASK_ADD
-	}
-	wd, errno := unix.InotifyAddWatch(w.fd, path, flags)
-	if wd == -1 {
-		return errno
-	}
-
-	if watchEntry == nil {
-		w.watches[path] = &watch{wd: wd, flags: flags}
-		w.paths[wd] = watchPath{path: path, recurse: recurse}
-	} else {
-		watchEntry.wd = wd
-		watchEntry.flags = flags
-	}
-=======
-	return w.watches.updatePath(name, func(existing *watch) (*watch, error) {
+	return w.watches.updatePath(path, func(existing *watch) (*watch, error) {
 		if existing != nil {
 			flags |= existing.flags | unix.IN_MASK_ADD
 		}
 
-		wd, err := unix.InotifyAddWatch(w.fd, name, flags)
+		wd, err := unix.InotifyAddWatch(w.fd, path, flags)
 		if wd == -1 {
 			return nil, err
 		}
->>>>>>> 16df002c
 
 		if existing == nil {
 			return &watch{
-				wd:    uint32(wd),
-				path:  name,
-				flags: flags,
+				wd:      uint32(wd),
+				path:    path,
+				flags:   flags,
+				recurse: recurse,
 			}, nil
 		}
 
@@ -468,41 +434,13 @@
 	return w.remove(filepath.Clean(name))
 }
 
-<<<<<<< HEAD
-	name, recurse := recursivePath(name)
-	name = filepath.Clean(name)
-
-	// Fetch the watch.
-	w.mu.Lock()
-	defer w.mu.Unlock()
-
-	watch, ok := w.watches[name]
-=======
 func (w *Watcher) remove(name string) error {
-	wd, ok := w.watches.removePath(name)
->>>>>>> 16df002c
-	if !ok {
-		return fmt.Errorf("%w: %s", ErrNonExistentWatch, name)
-	}
-
-<<<<<<< HEAD
-	p := w.paths[watch.wd]
-	if recurse && !p.recurse {
-		return fmt.Errorf("can't use /... with non-recursive watch %q", name)
-	}
-
-	return w.remove(name, watch)
-}
-
-// Unlocked!
-func (w *Watcher) remove(name string, watch *watch) error {
-	delete(w.paths, int(watch.wd))
-	delete(w.watches, name)
-
-	success, errno := unix.InotifyRmWatch(w.fd, uint32(watch.wd))
-=======
-	success, errno := unix.InotifyRmWatch(w.fd, wd)
->>>>>>> 16df002c
+	wd, err := w.watches.removePath(name)
+	if err != nil {
+		return err
+	}
+
+	success, errno := unix.InotifyRmWatch(w.fd, uint32(wd))
 	if success == -1 {
 		// TODO: Perhaps it's not helpful to return an error here in every case;
 		//       The only two possible errors are:
@@ -516,6 +454,7 @@
 		//         are watching is deleted.
 		return errno
 	}
+
 	return nil
 }
 
@@ -603,14 +542,8 @@
 			// doesn't append the filename to the event, but we would like to always fill the
 			// the "Name" field with a valid filename. We retrieve the path of the watch from
 			// the "paths" map.
-<<<<<<< HEAD
-			w.mu.Lock()
-			watchPath, ok := w.paths[int(raw.Wd)]
-			name := watchPath.path
-=======
 			watch := w.watches.byWd(uint32(raw.Wd))
 
->>>>>>> 16df002c
 			// inotify will automatically remove the watch on deletes; just need
 			// to clean our state here.
 			if watch != nil && mask&unix.IN_DELETE_SELF == unix.IN_DELETE_SELF {
@@ -657,23 +590,12 @@
 // Check if path was added as a recursive watch ("dir/...").
 //
 // Returns the watch for the path, or nil.
-func (w *Watcher) isRecursive(path string) *watch {
-	w.mu.Lock()
-	defer w.mu.Unlock()
-
-	ww, ok := w.watches[path]
-	if !ok {
-		// path could be a file, so also check the Dir.
-		path = filepath.Dir(path)
-		ww, ok = w.watches[path]
-		if !ok {
-			return nil
-		}
-	}
-	if !w.paths[int(ww.wd)].recurse {
-		return nil
-	}
-	return ww
+func (w *Watcher) isRecursive(path string) bool {
+	ww := w.watches.byPath(path)
+	if ww == nil { // path could be a file, so also check the Dir.
+		ww = w.watches.byPath(filepath.Dir(path))
+	}
+	return ww != nil && ww.recurse
 }
 
 // newEvent returns an platform-independent Event based on an inotify mask.
@@ -684,8 +606,8 @@
 
 		// Add new directories on recursive watches.
 		if mask&unix.IN_ISDIR == unix.IN_ISDIR {
-			ww := w.isRecursive(name)
-			if ww != nil {
+			recurse := w.isRecursive(name)
+			if recurse {
 				//err := w.add(name, true)
 				err := w.Add(filepath.Join(name, "..."))
 				if err != nil {
@@ -709,8 +631,8 @@
 
 		//if mask&unix.IN_ISDIR == unix.IN_ISDIR {
 		// TODO: should probably remove some things as well.
-		// ww := w.isRecursive(name)
-		// if ww != nil {
+		// recurse := w.isRecursive(name)
+		// if recurse {
 		// 	err := w.Add(filepath.Join(name, "..."))
 		// 	if err != nil {
 		// 		// TODO: not sure if this has a nice error message.
