--- conflicted
+++ resolved
@@ -255,7 +255,8 @@
 		return ErrClosed
 	}
 
-<<<<<<< HEAD
+	_ = getOptions(opts...)
+
 	name, recurse := recursivePath(name)
 	if recurse {
 		dirs, err := findDirs(name)
@@ -275,11 +276,7 @@
 }
 
 func (w *Watcher) add(path string, recurse bool) error {
-=======
-	name = filepath.Clean(name)
-	_ = getOptions(opts...)
-
->>>>>>> 1a765837
+	path = filepath.Clean(path)
 	var flags uint32 = unix.IN_MOVED_TO | unix.IN_MOVED_FROM |
 		unix.IN_CREATE | unix.IN_ATTRIB | unix.IN_MODIFY |
 		unix.IN_MOVE_SELF | unix.IN_DELETE | unix.IN_DELETE_SELF
