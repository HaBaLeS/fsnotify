//go:build solaris
// +build solaris

package fsnotify

import (
	"errors"
	"fmt"
	"os"
	"path/filepath"
	"sync"

	"golang.org/x/sys/unix"
)

// Watcher watches a set of paths, delivering events on a channel.
//
// A watcher should not be copied (e.g. pass it by pointer, rather than by
// value).
//
// # Linux notes
//
// When a file is removed a Remove event won't be emitted until all file
// descriptors are closed, and deletes will always emit a Chmod. For example:
//
//	fp := os.Open("file")
//	os.Remove("file")        // Triggers Chmod
//	fp.Close()               // Triggers Remove
//
// This is the event that inotify sends, so not much can be changed about this.
//
// The fs.inotify.max_user_watches sysctl variable specifies the upper limit
// for the number of watches per user, and fs.inotify.max_user_instances
// specifies the maximum number of inotify instances per user. Every Watcher you
// create is an "instance", and every path you add is a "watch".
//
// These are also exposed in /proc as /proc/sys/fs/inotify/max_user_watches and
// /proc/sys/fs/inotify/max_user_instances
//
// To increase them you can use sysctl or write the value to the /proc file:
//
//	# Default values on Linux 5.18
//	sysctl fs.inotify.max_user_watches=124983
//	sysctl fs.inotify.max_user_instances=128
//
// To make the changes persist on reboot edit /etc/sysctl.conf or
// /usr/lib/sysctl.d/50-default.conf (details differ per Linux distro; check
// your distro's documentation):
//
//	fs.inotify.max_user_watches=124983
//	fs.inotify.max_user_instances=128
//
// Reaching the limit will result in a "no space left on device" or "too many open
// files" error.
//
// # kqueue notes (macOS, BSD)
//
// kqueue requires opening a file descriptor for every file that's being watched;
// so if you're watching a directory with five files then that's six file
// descriptors. You will run in to your system's "max open files" limit faster on
// these platforms.
//
// The sysctl variables kern.maxfiles and kern.maxfilesperproc can be used to
// control the maximum number of open files, as well as /etc/login.conf on BSD
// systems.
type Watcher struct {
	// Events sends the filesystem change events.
	//
	// fsnotify can send the following events; a "path" here can refer to a
	// file, directory, symbolic link, or special file like a FIFO.
	//
	//   fsnotify.Create    A new path was created; this may be followed by one
	//                      or more Write events if data also gets written to a
	//                      file.
	//
	//   fsnotify.Remove    A path was removed.
	//
	//   fsnotify.Rename    A path was renamed. A rename is always sent with the
	//                      old path as Event.Name, and a Create event will be
	//                      sent with the new name. Renames are only sent for
	//                      paths that are currently watched; e.g. moving an
	//                      unmonitored file into a monitored directory will
	//                      show up as just a Create. Similarly, renaming a file
	//                      to outside a monitored directory will show up as
	//                      only a Rename.
	//
	//   fsnotify.Write     A file or named pipe was written to. A Truncate will
	//                      also trigger a Write. A single "write action"
	//                      initiated by the user may show up as one or multiple
	//                      writes, depending on when the system syncs things to
	//                      disk. For example when compiling a large Go program
	//                      you may get hundreds of Write events, so you
	//                      probably want to wait until you've stopped receiving
	//                      them (see the dedup example in cmd/fsnotify).
	//
	//   fsnotify.Chmod     Attributes were changed. On Linux this is also sent
	//                      when a file is removed (or more accurately, when a
	//                      link to an inode is removed). On kqueue it's sent
	//                      and on kqueue when a file is truncated. On Windows
	//                      it's never sent.
	Events chan Event

	// Errors sends any errors.
	//
	// [ErrEventOverflow] is used to indicate there are too many events:
	//
	//  - inotify: there are too many queued events (fs.inotify.max_queued_events sysctl)
	//  - windows: The buffer size is too small; [WithBufferSize] can be used to increase it.
	//  - kqueue, fen: not used.
	Errors chan error

	mu      sync.Mutex
	port    *unix.EventPort
	done    chan struct{}       // Channel for sending a "quit message" to the reader goroutine
	dirs    map[string]struct{} // Explicitly watched directories
	watches map[string]struct{} // Explicitly watched non-directories
}

// NewWatcher creates a new Watcher.
func NewWatcher() (*Watcher, error) {
	w := &Watcher{
		Events:  make(chan Event),
		Errors:  make(chan error),
		dirs:    make(map[string]struct{}),
		watches: make(map[string]struct{}),
		done:    make(chan struct{}),
	}

	var err error
	w.port, err = unix.NewEventPort()
	if err != nil {
		return nil, fmt.Errorf("fsnotify.NewWatcher: %w", err)
	}

	go w.readEvents()
	return w, nil
}

// sendEvent attempts to send an event to the user, returning true if the event
// was put in the channel successfully and false if the watcher has been closed.
func (w *Watcher) sendEvent(name string, op Op) (sent bool) {
	select {
	case w.Events <- Event{Name: name, Op: op}:
		return true
	case <-w.done:
		return false
	}
}

// sendError attempts to send an error to the user, returning true if the error
// was put in the channel successfully and false if the watcher has been closed.
func (w *Watcher) sendError(err error) (sent bool) {
	select {
	case w.Errors <- err:
		return true
	case <-w.done:
		return false
	}
}

func (w *Watcher) isClosed() bool {
	select {
	case <-w.done:
		return true
	default:
		return false
	}
}

// Close removes all watches and closes the events channel.
func (w *Watcher) Close() error {
	// Take the lock used by associateFile to prevent lingering events from
	// being processed after the close
	w.mu.Lock()
	defer w.mu.Unlock()
	if w.isClosed() {
		return nil
	}
	close(w.done)
	return w.port.Close()
}

// Add starts monitoring the path for changes.
//
// A path can only be watched once; attempting to watch it more than once will
// return an error. Paths that do not yet exist on the filesystem cannot be
// added.
//
// A watch will be automatically removed if the watched path is deleted or
// renamed. The exception is the Windows backend, which doesn't remove the
// watcher on renames.
//
// Notifications on network filesystems (NFS, SMB, FUSE, etc.) or special
// filesystems (/proc, /sys, etc.) generally don't work.
//
// Returns [ErrClosed] if [Watcher.Close] was called.
//
// See [AddWith] for a version that allows adding options.
//
// # Watching directories
//
// All files in a directory are monitored, including new files that are created
// after the watcher is started. Subdirectories are not watched (i.e. it's
// non-recursive).
//
// # Watching files
//
// Watching individual files (rather than directories) is generally not
// recommended as many tools update files atomically. Instead of "just" writing
// to the file a temporary file will be written to first, and if successful the
// temporary file is moved to to destination removing the original, or some
// variant thereof. The watcher on the original file is now lost, as it no
// longer exists.
//
// Instead, watch the parent directory and use Event.Name to filter out files
// you're not interested in. There is an example of this in [cmd/fsnotify/file.go].
func (w *Watcher) Add(name string) error { return w.AddWith(name) }

// AddWith is like [Add], but allows adding options. When using Add() the
// defaults described below are used.
//
// Possible options are:
//
//   - [WithBufferSize] sets the buffer size for the Windows backend; no-op on
//     other platforms. The default is 64K (65536 bytes).
func (w *Watcher) AddWith(name string, opts ...addOpt) error {
	if w.isClosed() {
		return ErrClosed
	}
	if w.port.PathIsWatched(name) {
		return nil
	}

<<<<<<< HEAD
	_, recurse := recursivePath(name)
	if recurse {
		return ErrRecursionUnsupported
	}
=======
	_ = getOptions(opts...)
>>>>>>> 1a765837

	// Currently we resolve symlinks that were explicitly requested to be
	// watched. Otherwise we would use LStat here.
	stat, err := os.Stat(name)
	if err != nil {
		return err
	}

	// Associate all files in the directory.
	if stat.IsDir() {
		err := w.handleDirectory(name, stat, true, w.associateFile)
		if err != nil {
			return err
		}

		w.mu.Lock()
		w.dirs[name] = struct{}{}
		w.mu.Unlock()
		return nil
	}

	err = w.associateFile(name, stat, true)
	if err != nil {
		return err
	}

	w.mu.Lock()
	w.watches[name] = struct{}{}
	w.mu.Unlock()
	return nil
}

// Remove stops monitoring the path for changes.
//
// Directories are always removed non-recursively. For example, if you added
// /tmp/dir and /tmp/dir/subdir then you will need to remove both.
//
// Removing a path that has not yet been added returns [ErrNonExistentWatch].
//
// Returns nil if [Watcher.Close] was called.
func (w *Watcher) Remove(name string) error {
	if w.isClosed() {
		return nil
	}
	if !w.port.PathIsWatched(name) {
		return fmt.Errorf("%w: %s", ErrNonExistentWatch, name)
	}

	// The user has expressed an intent. Immediately remove this name from
	// whichever watch list it might be in. If it's not in there the delete
	// doesn't cause harm.
	w.mu.Lock()
	delete(w.watches, name)
	delete(w.dirs, name)
	w.mu.Unlock()

	stat, err := os.Stat(name)
	if err != nil {
		return err
	}

	// Remove associations for every file in the directory.
	if stat.IsDir() {
		err := w.handleDirectory(name, stat, false, w.dissociateFile)
		if err != nil {
			return err
		}
		return nil
	}

	err = w.port.DissociatePath(name)
	if err != nil {
		return err
	}

	return nil
}

// readEvents contains the main loop that runs in a goroutine watching for events.
func (w *Watcher) readEvents() {
	// If this function returns, the watcher has been closed and we can close
	// these channels
	defer func() {
		close(w.Errors)
		close(w.Events)
	}()

	pevents := make([]unix.PortEvent, 8)
	for {
		count, err := w.port.Get(pevents, 1, nil)
		if err != nil && err != unix.ETIME {
			// Interrupted system call (count should be 0) ignore and continue
			if errors.Is(err, unix.EINTR) && count == 0 {
				continue
			}
			// Get failed because we called w.Close()
			if errors.Is(err, unix.EBADF) && w.isClosed() {
				return
			}
			// There was an error not caused by calling w.Close()
			if !w.sendError(err) {
				return
			}
		}

		p := pevents[:count]
		for _, pevent := range p {
			if pevent.Source != unix.PORT_SOURCE_FILE {
				// Event from unexpected source received; should never happen.
				if !w.sendError(errors.New("Event from unexpected source received")) {
					return
				}
				continue
			}

			err = w.handleEvent(&pevent)
			if err != nil {
				if !w.sendError(err) {
					return
				}
			}
		}
	}
}

func (w *Watcher) handleDirectory(path string, stat os.FileInfo, follow bool, handler func(string, os.FileInfo, bool) error) error {
	files, err := os.ReadDir(path)
	if err != nil {
		return err
	}

	// Handle all children of the directory.
	for _, entry := range files {
		finfo, err := entry.Info()
		if err != nil {
			return err
		}
		err = handler(filepath.Join(path, finfo.Name()), finfo, false)
		if err != nil {
			return err
		}
	}

	// And finally handle the directory itself.
	return handler(path, stat, follow)
}

// handleEvent might need to emit more than one fsnotify event if the events
// bitmap matches more than one event type (e.g. the file was both modified and
// had the attributes changed between when the association was created and the
// when event was returned)
func (w *Watcher) handleEvent(event *unix.PortEvent) error {
	var (
		events     = event.Events
		path       = event.Path
		fmode      = event.Cookie.(os.FileMode)
		reRegister = true
	)

	w.mu.Lock()
	_, watchedDir := w.dirs[path]
	_, watchedPath := w.watches[path]
	w.mu.Unlock()
	isWatched := watchedDir || watchedPath

	if events&unix.FILE_DELETE != 0 {
		if !w.sendEvent(path, Remove) {
			return nil
		}
		reRegister = false
	}
	if events&unix.FILE_RENAME_FROM != 0 {
		if !w.sendEvent(path, Rename) {
			return nil
		}
		// Don't keep watching the new file name
		reRegister = false
	}
	if events&unix.FILE_RENAME_TO != 0 {
		// We don't report a Rename event for this case, because Rename events
		// are interpreted as referring to the _old_ name of the file, and in
		// this case the event would refer to the new name of the file. This
		// type of rename event is not supported by fsnotify.

		// inotify reports a Remove event in this case, so we simulate this
		// here.
		if !w.sendEvent(path, Remove) {
			return nil
		}
		// Don't keep watching the file that was removed
		reRegister = false
	}

	// The file is gone, nothing left to do.
	if !reRegister {
		if watchedDir {
			w.mu.Lock()
			delete(w.dirs, path)
			w.mu.Unlock()
		}
		if watchedPath {
			w.mu.Lock()
			delete(w.watches, path)
			w.mu.Unlock()
		}
		return nil
	}

	// If we didn't get a deletion the file still exists and we're going to have
	// to watch it again. Let's Stat it now so that we can compare permissions
	// and have what we need to continue watching the file

	stat, err := os.Lstat(path)
	if err != nil {
		// This is unexpected, but we should still emit an event. This happens
		// most often on "rm -r" of a subdirectory inside a watched directory We
		// get a modify event of something happening inside, but by the time we
		// get here, the sudirectory is already gone. Clearly we were watching
		// this path but now it is gone. Let's tell the user that it was
		// removed.
		if !w.sendEvent(path, Remove) {
			return nil
		}
		// Suppress extra write events on removed directories; they are not
		// informative and can be confusing.
		return nil
	}

	// resolve symlinks that were explicitly watched as we would have at Add()
	// time. this helps suppress spurious Chmod events on watched symlinks
	if isWatched {
		stat, err = os.Stat(path)
		if err != nil {
			// The symlink still exists, but the target is gone. Report the
			// Remove similar to above.
			if !w.sendEvent(path, Remove) {
				return nil
			}
			// Don't return the error
		}
	}

	if events&unix.FILE_MODIFIED != 0 {
		if fmode.IsDir() {
			if watchedDir {
				if err := w.updateDirectory(path); err != nil {
					return err
				}
			} else {
				if !w.sendEvent(path, Write) {
					return nil
				}
			}
		} else {
			if !w.sendEvent(path, Write) {
				return nil
			}
		}
	}
	if events&unix.FILE_ATTRIB != 0 && stat != nil {
		// Only send Chmod if perms changed
		if stat.Mode().Perm() != fmode.Perm() {
			if !w.sendEvent(path, Chmod) {
				return nil
			}
		}
	}

	if stat != nil {
		// If we get here, it means we've hit an event above that requires us to
		// continue watching the file or directory
		return w.associateFile(path, stat, isWatched)
	}
	return nil
}

func (w *Watcher) updateDirectory(path string) error {
	// The directory was modified, so we must find unwatched entities and watch
	// them. If something was removed from the directory, nothing will happen,
	// as everything else should still be watched.
	files, err := os.ReadDir(path)
	if err != nil {
		return err
	}

	for _, entry := range files {
		path := filepath.Join(path, entry.Name())
		if w.port.PathIsWatched(path) {
			continue
		}

		finfo, err := entry.Info()
		if err != nil {
			return err
		}
		err = w.associateFile(path, finfo, false)
		if err != nil {
			if !w.sendError(err) {
				return nil
			}
		}
		if !w.sendEvent(path, Create) {
			return nil
		}
	}
	return nil
}

func (w *Watcher) associateFile(path string, stat os.FileInfo, follow bool) error {
	if w.isClosed() {
		return ErrClosed
	}
	// This is primarily protecting the call to AssociatePath but it is
	// important and intentional that the call to PathIsWatched is also
	// protected by this mutex. Without this mutex, AssociatePath has been seen
	// to error out that the path is already associated.
	w.mu.Lock()
	defer w.mu.Unlock()

	if w.port.PathIsWatched(path) {
		// Remove the old association in favor of this one If we get ENOENT,
		// then while the x/sys/unix wrapper still thought that this path was
		// associated, the underlying event port did not. This call will have
		// cleared up that discrepancy. The most likely cause is that the event
		// has fired but we haven't processed it yet.
		err := w.port.DissociatePath(path)
		if err != nil && err != unix.ENOENT {
			return err
		}
	}
	// FILE_NOFOLLOW means we watch symlinks themselves rather than their
	// targets.
	events := unix.FILE_MODIFIED | unix.FILE_ATTRIB | unix.FILE_NOFOLLOW
	if follow {
		// We *DO* follow symlinks for explicitly watched entries.
		events = unix.FILE_MODIFIED | unix.FILE_ATTRIB
	}
	return w.port.AssociatePath(path, stat,
		events,
		stat.Mode())
}

func (w *Watcher) dissociateFile(path string, stat os.FileInfo, unused bool) error {
	if !w.port.PathIsWatched(path) {
		return nil
	}
	return w.port.DissociatePath(path)
}

// WatchList returns all paths added with [Add] (and are not yet removed).
//
// Returns nil if [Watcher.Close] was called.
func (w *Watcher) WatchList() []string {
	if w.isClosed() {
		return nil
	}

	w.mu.Lock()
	defer w.mu.Unlock()

	entries := make([]string, 0, len(w.watches)+len(w.dirs))
	for pathname := range w.dirs {
		entries = append(entries, pathname)
	}
	for pathname := range w.watches {
		entries = append(entries, pathname)
	}

	return entries
}<|MERGE_RESOLUTION|>--- conflicted
+++ resolved
@@ -231,14 +231,7 @@
 		return nil
 	}
 
-<<<<<<< HEAD
-	_, recurse := recursivePath(name)
-	if recurse {
-		return ErrRecursionUnsupported
-	}
-=======
 	_ = getOptions(opts...)
->>>>>>> 1a765837
 
 	// Currently we resolve symlinks that were explicitly requested to be
 	// watched. Otherwise we would use LStat here.
