// Package fsnotify provides a cross-platform interface for file system
// notifications.
//
// Currently supported systems:
//
//	Linux 2.6.32+    via inotify
//	BSD, macOS       via kqueue
//	Windows          via ReadDirectoryChangesW
//	illumos          via FEN
package fsnotify

import (
	"errors"
	"fmt"
	"io/fs"
	"path/filepath"
	"strings"
)

// Event represents a file system notification.
type Event struct {
	// Path to the file or directory.
	//
	// Paths are relative to the input; for example with Add("dir") the Name
	// will be set to "dir/file" if you create that file, but if you use
	// Add("/path/to/dir") it will be "/path/to/dir/file".
	Name string

	// File operation that triggered the event.
	//
	// This is a bitmask and some systems may send multiple operations at once.
	// Use the Event.Has() method instead of comparing with ==.
	Op Op
}

// Op describes a set of file operations.
type Op uint32

// The operations fsnotify can trigger; see the documentation on [Watcher] for a
// full description, and check them with [Event.Has].
const (
	// A new pathname was created.
	Create Op = 1 << iota

	// The pathname was written to; this does *not* mean the write has finished,
	// and a write can be followed by more writes.
	Write

	// The path was removed; any watches on it will be removed. Some "remove"
	// operations may trigger a Rename if the file is actually moved (for
	// example "remove to trash" is often a rename).
	Remove

	// The path was renamed to something else; any watched on it will be
	// removed.
	Rename

	// File attributes were changed.
	//
	// It's generally not recommended to take action on this event, as it may
	// get triggered very frequently by some software. For example, Spotlight
	// indexing on macOS, anti-virus software, backup software, etc.
	Chmod
)

// Common errors that can be reported.
var (
	ErrNonExistentWatch     = errors.New("fsnotify: can't remove non-existent watcher")
	ErrEventOverflow        = errors.New("fsnotify: queue or buffer overflow")
	ErrClosed               = errors.New("fsnotify: watcher already closed")
	ErrNotDirectory         = errors.New("fsnotify: not a directory")
	ErrRecursionUnsupported = errors.New("fsnotify: recursion not supported")
)

func (o Op) String() string {
	var b strings.Builder
	if o.Has(Create) {
		b.WriteString("|CREATE")
	}
	if o.Has(Remove) {
		b.WriteString("|REMOVE")
	}
	if o.Has(Write) {
		b.WriteString("|WRITE")
	}
	if o.Has(Rename) {
		b.WriteString("|RENAME")
	}
	if o.Has(Chmod) {
		b.WriteString("|CHMOD")
	}
	if b.Len() == 0 {
		return "[no events]"
	}
	return b.String()[1:]
}

// Has reports if this operation has the given operation.
func (o Op) Has(h Op) bool { return o&h == h }

// Has reports if this event has the given operation.
func (e Event) Has(op Op) bool { return e.Op.Has(op) }

// String returns a string representation of the event with their path.
func (e Event) String() string {
	return fmt.Sprintf("%-13s %q", e.Op.String(), e.Name)
}

<<<<<<< HEAD
// findDirs finds all directories under path (return value *includes* path as
// the first entry).
//
// A symlink for a directory is not considered a directory.
func findDirs(path string) ([]string, error) {
	dirs := make([]string, 0, 8)
	err := filepath.WalkDir(path, func(root string, d fs.DirEntry, err error) error {
		if err != nil {
			return err
		}
		if root == path && !d.IsDir() {
			return fmt.Errorf("%q: %w", path, ErrNotDirectory)
		}
		if d.IsDir() {
			dirs = append(dirs, root)
		}
		return nil
	})
	if err != nil {
		return nil, err
	}
	return dirs, nil
}

// Check if this path is recursive (ends with "/..."), and return the path with
// the /... stripped.
func recursivePath(path string) (string, bool) {
	if filepath.Base(path) == "..." {
		return filepath.Dir(path), true
	}
	return path, false
=======
type (
	addOpt   func(opt *withOpts)
	withOpts struct {
		bufsize int
	}
)

var defaultOpts = withOpts{
	bufsize: 65536, // 64K
}

func getOptions(opts ...addOpt) withOpts {
	with := defaultOpts
	for _, o := range opts {
		o(&with)
	}
	return with
}

// WithBufferSize sets the buffer size for the Windows backend. This is a no-op
// for other backends.
//
// The default value is 64K (65536 bytes) which is the highest value that works
// on all filesystems and should be enough for most applications, but if you
// have a large burst of events it may not be enough. You can increase it if
// you're hitting "queue or buffer overflow" errors ([ErrEventOverflow]).
func WithBufferSize(bytes int) addOpt {
	return func(opt *withOpts) { opt.bufsize = bytes }
>>>>>>> 1a765837
}<|MERGE_RESOLUTION|>--- conflicted
+++ resolved
@@ -106,7 +106,6 @@
 	return fmt.Sprintf("%-13s %q", e.Op.String(), e.Name)
 }
 
-<<<<<<< HEAD
 // findDirs finds all directories under path (return value *includes* path as
 // the first entry).
 //
@@ -138,7 +137,8 @@
 		return filepath.Dir(path), true
 	}
 	return path, false
-=======
+}
+
 type (
 	addOpt   func(opt *withOpts)
 	withOpts struct {
@@ -167,5 +167,4 @@
 // you're hitting "queue or buffer overflow" errors ([ErrEventOverflow]).
 func WithBufferSize(bytes int) addOpt {
 	return func(opt *withOpts) { opt.bufsize = bytes }
->>>>>>> 1a765837
 }