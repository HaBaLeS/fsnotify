// Package fsnotify provides a cross-platform interface for file system
// notifications.
//
// Currently supported systems:
//
//	Linux 2.6.32+    via inotify
//	BSD, macOS       via kqueue
//	Windows          via ReadDirectoryChangesW
//	illumos          via FEN
package fsnotify

import (
	"errors"
	"fmt"
<<<<<<< HEAD
	"io/fs"
=======
>>>>>>> 736c884e
	"path/filepath"
	"strings"
)

// Event represents a file system notification.
type Event struct {
	// Path to the file or directory.
	//
	// Paths are relative to the input; for example with Add("dir") the Name
	// will be set to "dir/file" if you create that file, but if you use
	// Add("/path/to/dir") it will be "/path/to/dir/file".
	Name string

	// File operation that triggered the event.
	//
	// This is a bitmask and some systems may send multiple operations at once.
	// Use the Event.Has() method instead of comparing with ==.
	Op Op
}

// Op describes a set of file operations.
type Op uint32

// The operations fsnotify can trigger; see the documentation on [Watcher] for a
// full description, and check them with [Event.Has].
const (
	// A new pathname was created.
	Create Op = 1 << iota

	// The pathname was written to; this does *not* mean the write has finished,
	// and a write can be followed by more writes.
	Write

	// The path was removed; any watches on it will be removed. Some "remove"
	// operations may trigger a Rename if the file is actually moved (for
	// example "remove to trash" is often a rename).
	Remove

	// The path was renamed to something else; any watched on it will be
	// removed.
	Rename

	// File attributes were changed.
	//
	// It's generally not recommended to take action on this event, as it may
	// get triggered very frequently by some software. For example, Spotlight
	// indexing on macOS, anti-virus software, backup software, etc.
	Chmod
)

// Common errors that can be reported.
var (
	ErrNonExistentWatch     = errors.New("fsnotify: can't remove non-existent watcher")
	ErrEventOverflow        = errors.New("fsnotify: queue or buffer overflow")
	ErrClosed               = errors.New("fsnotify: watcher already closed")
	ErrNotDirectory         = errors.New("fsnotify: not a directory")
	ErrRecursionUnsupported = errors.New("fsnotify: recursion not supported")
)

func (o Op) String() string {
	var b strings.Builder
	if o.Has(Create) {
		b.WriteString("|CREATE")
	}
	if o.Has(Remove) {
		b.WriteString("|REMOVE")
	}
	if o.Has(Write) {
		b.WriteString("|WRITE")
	}
	if o.Has(Rename) {
		b.WriteString("|RENAME")
	}
	if o.Has(Chmod) {
		b.WriteString("|CHMOD")
	}
	if b.Len() == 0 {
		return "[no events]"
	}
	return b.String()[1:]
}

// Has reports if this operation has the given operation.
func (o Op) Has(h Op) bool { return o&h == h }

// Has reports if this event has the given operation.
func (e Event) Has(op Op) bool { return e.Op.Has(op) }

// String returns a string representation of the event with their path.
func (e Event) String() string {
	return fmt.Sprintf("%-13s %q", e.Op.String(), e.Name)
}

// findDirs finds all directories under path (return value *includes* path as
// the first entry).
//
// A symlink for a directory is not considered a directory.
func findDirs(path string) ([]string, error) {
	dirs := make([]string, 0, 8)
	err := filepath.WalkDir(path, func(root string, d fs.DirEntry, err error) error {
		if err != nil {
			return err
		}
		if root == path && !d.IsDir() {
			return fmt.Errorf("%q: %w", path, ErrNotDirectory)
		}
		if d.IsDir() {
			dirs = append(dirs, root)
		}
		return nil
	})
	if err != nil {
		return nil, err
	}
	return dirs, nil
}

// Check if this path is recursive (ends with "/..."), and return the path with
// the /... stripped.
func recursivePath(path string) (string, bool) {
	if filepath.Base(path) == "..." {
		return filepath.Dir(path), true
	}
	return path, false
}

type (
	addOpt   func(opt *withOpts)
	withOpts struct {
		bufsize int
	}
)

var defaultOpts = withOpts{
	bufsize: 65536, // 64K
}

func getOptions(opts ...addOpt) withOpts {
	with := defaultOpts
	for _, o := range opts {
		o(&with)
	}
	return with
}

// WithBufferSize sets the buffer size for the Windows backend. This is a no-op
// for other backends.
//
// The default value is 64K (65536 bytes) which is the highest value that works
// on all filesystems and should be enough for most applications, but if you
// have a large burst of events it may not be enough. You can increase it if
// you're hitting "queue or buffer overflow" errors ([ErrEventOverflow]).
func WithBufferSize(bytes int) addOpt {
	return func(opt *withOpts) { opt.bufsize = bytes }
}

// Check if this path is recursive (ends with "/..." or "\..."), and return the
// path with the /... stripped.
func recursivePath(path string) (string, bool) {
	if filepath.Base(path) == "..." {
		return filepath.Dir(path), true
	}
	return path, false
}<|MERGE_RESOLUTION|>--- conflicted
+++ resolved
@@ -12,10 +12,7 @@
 import (
 	"errors"
 	"fmt"
-<<<<<<< HEAD
 	"io/fs"
-=======
->>>>>>> 736c884e
 	"path/filepath"
 	"strings"
 )
