// Package fsnotify provides a cross-platform interface for file system
// notifications.
//
// Currently supported systems:
//
//    Linux 2.6.32+    via inotify
//    BSD, macOS       via kqueue
//    Windows          via ReadDirectoryChangesW
//    illumos          via FEN
package fsnotify

import (
	"errors"
	"fmt"
	"io/fs"
	"path/filepath"
	"strings"
)

// Event represents a file system notification.
type Event struct {
	// Path to the file or directory.
	//
	// Paths are relative to the input; for example with Add("dir") the Name
	// will be set to "dir/file" if you create that file, but if you use
	// Add("/path/to/dir") it will be "/path/to/dir/file".
	Name string

	// File operation that triggered the event.
	//
	// This is a bitmask and some systems may send multiple operations at once.
	// Use the Event.Has() method instead of comparing with ==.
	Op Op
}

// Op describes a set of file operations.
type Op uint32

// The operations fsnotify can trigger; see the documentation on [Watcher] for a
// full description, and check them with [Event.Has].
const (
	Create Op = 1 << iota
	Write
	Remove
	Rename
	Chmod
)

// Common errors that can be reported.
var (
<<<<<<< HEAD
	ErrNonExistentWatch     = errors.New("fsnotify: can't remove non-existent watcher")
	ErrEventOverflow        = errors.New("fsnotify: queue overflow")
	ErrClosed               = errors.New("fsnotify: watcher already closed")
	ErrNotDirectory         = errors.New("not a directory")
	ErrRecursionUnsupported = errors.New("recursion not supported")
=======
	ErrNonExistentWatch = errors.New("fsnotify: can't remove non-existent watcher")
	ErrEventOverflow    = errors.New("fsnotify: queue or buffer overflow")
	ErrClosed           = errors.New("fsnotify: watcher already closed")
>>>>>>> 06c044ba
)

func (o Op) String() string {
	var b strings.Builder
	if o.Has(Create) {
		b.WriteString("|CREATE")
	}
	if o.Has(Remove) {
		b.WriteString("|REMOVE")
	}
	if o.Has(Write) {
		b.WriteString("|WRITE")
	}
	if o.Has(Rename) {
		b.WriteString("|RENAME")
	}
	if o.Has(Chmod) {
		b.WriteString("|CHMOD")
	}
	if b.Len() == 0 {
		return "[no events]"
	}
	return b.String()[1:]
}

// Has reports if this operation has the given operation.
func (o Op) Has(h Op) bool { return o&h == h }

// Has reports if this event has the given operation.
func (e Event) Has(op Op) bool { return e.Op.Has(op) }

// String returns a string representation of the event with their path.
func (e Event) String() string {
	return fmt.Sprintf("%-13s %q", e.Op.String(), e.Name)
}

// findDirs finds all directories under path (return value *includes* path as
// the first entry).
//
// A symlink for a directory is not considered a directory.
func findDirs(path string) ([]string, error) {
	dirs := make([]string, 0, 8)
	err := filepath.WalkDir(path, func(root string, d fs.DirEntry, err error) error {
		if err != nil {
			return err
		}
		if root == path && !d.IsDir() {
			return fmt.Errorf("%q: %w", path, ErrNotDirectory)
		}
		if d.IsDir() {
			dirs = append(dirs, root)
		}
		return nil
	})
	if err != nil {
		return nil, err
	}
	return dirs, nil
}

// Check if this path is recursive (ends with "/..."), and return the path with
// the /... stripped.
func recursivePath(path string) (string, bool) {
	if filepath.Base(path) == "..." {
		return filepath.Dir(path), true
	}
	return path, false
}<|MERGE_RESOLUTION|>--- conflicted
+++ resolved
@@ -48,17 +48,11 @@
 
 // Common errors that can be reported.
 var (
-<<<<<<< HEAD
 	ErrNonExistentWatch     = errors.New("fsnotify: can't remove non-existent watcher")
-	ErrEventOverflow        = errors.New("fsnotify: queue overflow")
+	ErrEventOverflow        = errors.New("fsnotify: queue or buffer overflow")
 	ErrClosed               = errors.New("fsnotify: watcher already closed")
-	ErrNotDirectory         = errors.New("not a directory")
-	ErrRecursionUnsupported = errors.New("recursion not supported")
-=======
-	ErrNonExistentWatch = errors.New("fsnotify: can't remove non-existent watcher")
-	ErrEventOverflow    = errors.New("fsnotify: queue or buffer overflow")
-	ErrClosed           = errors.New("fsnotify: watcher already closed")
->>>>>>> 06c044ba
+	ErrNotDirectory         = errors.New("fsnotify: not a directory")
+	ErrRecursionUnsupported = errors.New("fsnotify: recursion not supported")
 )
 
 func (o Op) String() string {
