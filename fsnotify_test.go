--- conflicted
+++ resolved
@@ -4,10 +4,6 @@
 package fsnotify
 
 import (
-<<<<<<< HEAD
-	"path/filepath"
-	"strings"
-=======
 	"errors"
 	"fmt"
 	"os"
@@ -17,7 +13,6 @@
 	"sort"
 	"strings"
 	"sync/atomic"
->>>>>>> d892de12
 	"testing"
 	"time"
 
@@ -1059,7 +1054,6 @@
 	}
 }
 
-<<<<<<< HEAD
 func TestFindDirs(t *testing.T) {
 	join := func(list ...string) string {
 		return "\n\t" + strings.Join(list, "\n\t")
@@ -1103,7 +1097,8 @@
 			t.Errorf("dirs contains entries: %s", dirs)
 		}
 	})
-=======
+}
+
 func isKqueue() bool {
 	switch runtime.GOOS {
 	case "linux", "windows":
@@ -1291,5 +1286,129 @@
 	if !reflect.DeepEqual(have, want) {
 		t.Errorf("\nhave: %s\nwant: %s", have, want)
 	}
->>>>>>> d892de12
+}
+
+func TestWatcherRecursive(t *testing.T) {
+	switch runtime.GOOS {
+	case "linux":
+		// Run test.
+	default:
+		// Ensure we get correct error.
+		tmp := t.TempDir()
+		w := newWatcher(t)
+		err := w.Add(filepath.Join(tmp, "..."))
+		if !errors.Is(err, ErrRecursionUnsupported) {
+			t.Errorf("wrong error: %s", err)
+		}
+		return
+	}
+
+	// inotify(7):
+	// Inotify monitoring of directories is not recursive: to monitor
+	// subdirectories under a directory, additional watches must be created.
+	// This can take a significant amount time for large directory trees.
+	//
+	// If monitoring an entire directory subtree, and a new subdirectory is
+	// created in that tree or an existing directory is renamed into that
+	// tree, be aware that by the time you create a watch for the new
+	// subdirectory, new files (and subdirectories) may already exist inside
+	// the subdirectory.  Therefore, you may want to scan the contents of the
+	// subdirectory immediately after adding the watch (and, if desired,
+	// recursively add watches for any subdirectories that it contains).
+
+	tests := []testCase{
+		// Make a nested directory tree, then write some files there.
+		{"basic", func(t *testing.T, w *Watcher, tmp string) {
+			mkdirAll(t, tmp, "/one/two/three/four")
+			addWatch(t, w, tmp, "/...")
+
+			cat(t, "asd", tmp, "/file.txt")
+			cat(t, "asd", tmp, "/one/two/three/file.txt")
+		}, `
+			CREATE  "/file.txt"
+			WRITE   "/file.txt"
+			CREATE  "/one/two/three/file.txt"
+			WRITE   "/one/two/three/file.txt"
+		`},
+
+		{"add directory", func(t *testing.T, w *Watcher, tmp string) {
+			mkdirAll(t, tmp, "/one/two/three/four")
+			addWatch(t, w, tmp, "/...")
+
+			mkdirAll(t, tmp, "/one/two/new/dir")
+			touch(t, tmp, "/one/two/new/file")
+			touch(t, tmp, "/one/two/new/dir/file")
+		}, `
+			# TODO: don't see the new/dir being created.
+			CREATE   "/one/two/new"
+			CREATE   "/one/two/new/file"
+			CREATE   "/one/two/new/dir/file"
+		`},
+
+		// Remove nested directory
+		{"remove directory", func(t *testing.T, w *Watcher, tmp string) {
+			mkdirAll(t, tmp, "/one/two/three/four")
+			addWatch(t, w, tmp, "...")
+
+			cat(t, "asd", tmp, "one/two/three/file.txt")
+			rmAll(t, tmp, "one/two")
+		}, `
+			# TODO: this includes many duplicate events as we get a
+			#       notification both for the watch on the directory itself
+			#       as well as the parent that watches the directory.
+			CREATE   "/one/two/three/file.txt"
+			WRITE    "/one/two/three/file.txt"
+			REMOVE   "/one/two/three/file.txt"
+			REMOVE   "/one/two/three/four"
+			REMOVE   "/one/two/three/four"
+			REMOVE   "/one/two/three"
+			REMOVE   "/one/two/three"
+			REMOVE   "/one/two"
+			REMOVE   "/one/two"
+		`},
+
+		// Rename nested directory
+		{"rename directory", func(t *testing.T, w *Watcher, tmp string) {
+			mkdirAll(t, tmp, "/one/two/three/four")
+			addWatch(t, w, tmp, "...")
+
+			mv(t, filepath.Join(tmp, "one"), tmp, "one-rename")
+			touch(t, tmp, "one-rename/file")
+			touch(t, tmp, "one-rename/two/three/file")
+		}, `
+			# TODO: rename + create + rename doesn't seem quite right?
+			RENAME   "/one"
+			CREATE   "/one-rename"
+			RENAME   "/one-rename"
+			CREATE   "/one-rename/file"
+			CREATE   "/one-rename/two/three/file"
+		`},
+
+		// TODO: rest that Remove doesn't keep watching stuff
+	}
+
+	for _, tt := range tests {
+		tt := tt
+		tt.run(t)
+
+		// t.Run(tt.name, func(t *testing.T) {
+		// 	t.Parallel()
+		// 	tmp := t.TempDir()
+		// 	w := newCollector(t)
+
+		// 	tt.preWatch(t, tmp)
+		// 	addWatch(t, w.w, tmp, "...")
+		// 	tt.postWatch(t, tmp)
+
+		// 	w.collect(t)
+		// 	have := w.stop(t)
+		// 	for i := range have {
+		// 		have[i].Name = strings.TrimPrefix(have[i].Name, tmp)
+		// 	}
+
+		// 	if have.String() != tt.want.String() {
+		// 		t.Errorf("\nhave:\n%s\nwant:\n%s", have, tt.want)
+		// 	}
+		// })
+	}
 }